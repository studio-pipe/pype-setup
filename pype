#!/usr/bin/env bash
#     ____________  ____      ____  ____________  ____________
#   / \           \/\   \    /\   \/\           \/\           \
#   \  \      ---  \ \   \___\_\   \ \      ---  \ \     ------\
#    \  \     _____/  \____     ____\ \     _____/  \    \___\
#     \  \    \__/  \____/ \    \__/\  \    \__/  \  \    -------\
#      \  \____\         \  \____\   \  \____\     \  \___________\
#       \/____/           \/____/     \/____/       \/___________/
#
#                    ...  █░░ --=[ CLuB ]]=-- ░░█ ...

# Full path of the current script
THIS=`readlink -f "${BASH_SOURCE[0]}" 2>/dev/null||echo $0`
# The directory where current script resides
DIR=`dirname "${THIS}"`
pushd $DIR
# Set python interpreter name
PYTHON="python"
# Set path to environment if not set
export PYPE_ENV=${PYPE_ENV:="/opt/pype/pype_env2"}
# Set debug level if not set
export PYPE_DEBUG=${PYPE_DEBUG:=0}
# Process passed arguments
# Initialize vars
f_offline=0
f_install=0
f_deploy=0
f_download=0
f_skip=0
f_ignore=0
f_force=0
f_localmongo=0
f_workstation=0
f_node=0
while :; do
  case $1 in
    --offline)
      f_offline=1
      ;;
    --install)
      f_install=1
      ;;
    --deploy)
      f_deploy=1
      ;;
    --download)
      f_download=1
      ;;
    --skip)
      f_skip=1
      ;;
    --ignore)
      f_ignore=1
      ;;
    --force)
      f_force=1
      ;;
    --workstation)
      f_workstation=1
      ;;
    --local-mongodb)
      f_localmongo=1
      ;;
<<<<<<< HEAD
    --traydebug)
      f_ignore=1
      ;;
    --traydebug)
      f_node=1
      ;;
=======
>>>>>>> c8e7dcf0
    --)
      shift
      break
      ;;
    *)
      break
  esac

  shift
done

# Set PYPE_ROOT to path to this script
export PYPE_ROOT="$(cd $DIR; pwd)"
# Add PYPE_ROOT to PYTHONPATH if missing
export PYTHONPATH=${PYTHONPATH:="$PYPE_ROOT/pypeapp"}
if [[ ":$PYTHONPATH:" != *":$PYPE_ROOT/pypeapp:"* ]]; then
  export PYTHONPATH="$PYPE_ROOT/pypeapp:$PYTHONPATH"
fi

# Load colors definitions for easy output coloring
source "$PYPE_ROOT/pypeapp/colors.sh"

# Print help if something is missing
print_dependency_help () {
  art
  cat <<-EOF
    Pype needs few system tools already installed.
    We need git, python and mongo (if you need to run local mongodb server).
    Please refer to your system's user guide how to install them.
    Additional system dependecies may be needed with different features enabled.
EOF
}

# Print Pype ascii art :)
art () {
  cat <<-EOF
 ____________  ____      ____  ____________  ____________
/ \\           \\/\\   \\    /\\   \\/\\           \\/\\           \\
\\  \\      ---  \\ \\   \\___\\_\\   \\ \\      ---  \\ \\     ------\\
 \\  \\     _____/  \\____     ____\\ \\     _____/  \\    \\___\\
  \\  \\    \\__/  \\____/ \\    \\__/\\  \\    \\__/  \\  \\    -------\\
   \\  \\____\\         \\  \\____\\   \\  \\____\\     \\  \\___________\\
    \\/____/           \\/____/     \\/____/       \\/___________/

EOF
}

# Print welcome message
welcome_message () {
  art
  echo -e "${IGreen}>>>${RST} ${BIWhite}Welcome to Pype Club${RST}"
  echo -e "${IGreen}------------------------${RST}"
}

# Detect needed commands
detect () {
  echo -e "${IGreen}>>>${RST} Checking for dependencies ..."
  # Git
  echo -e "${BIYellow}---${RST} looking for ${BIWhite}[ git ]${RST} ... \c"
  command -v git >/dev/null 2>&1 || { echo -e "${BIRed}FAILED${RST}"; print_dependency_help; return 1; }
  echo -e "${BIGreen}OK${RST}"
  # Python
  echo -e "${BIYellow}---${RST} looking for ${BIWhite}[ python ]${RST} ... \c"
  command -v python >/dev/null 2>&1 || { echo -e "${BIRed}FAILED${RST}"; print_dependency_help; return 1; }
  # Parse version string
  local version_command="import sys;print('{0}.{1}'.format(sys.version_info[0], sys.version_info[1]))"
  local python_version="$(python <<< ${version_command})"
  oIFS="$IFS"
  IFS=.
  set -- $python_version
  IFS="$oIFS"
  if [ "$1" -ge "3" ] && [ "$2" -ge "6" ] ; then
    echo -e "${BIGreen}$1.$2${RST}"
  else
    # Python is old, but maybe we have newer just not symlinked to `python`
    PYTHON="python3.6"
    command -v $PYTHON >/dev/null 2>&1 || { echo -e "${BIRed}FAILED${RST} ${BIYellow} Version [${RST}${BICyan}$1.$2${RST}]${BIYellow} is old and unsupported${RST}"; return 1; }
    # If so, change python interpreter name
    local python_version="$($PYTHON <<< ${version_command})"
    oIFS="$IFS"
    IFS=.
    set -- $python_version
    IFS="$oIFS"
    echo -e "${BIGreen}$1.$2${RST}"
    echo -e "${BIYellow}!!! WARNING:${RST} Supported version of python isn't named '${BIWhite}python${RST}'. There can be trouble with that."
  fi
  # detect mongo only if running server
  if [ "$f_localmongo" == 1  ] ; then
    echo -e "${BIYellow}---${RST} looking for ${BIWhite}[ mongo ]${RST} ... \c"
    command -v mongo >/dev/null 2>&1 || { echo -e "${BIRed}FAILED${RST}"; print_dependency_help; return 1; }
    echo -e "${BIGreen}OK${RST}"
  fi
}

environment () {
  # detect environment
  echo -e "${IGreen}>>>${RST} Detecting environment ... \c"
  needToInstall="0"
  if [ -d "$PYPE_ENV" ] ; then
    # we have env dir
    if [ ! "$(ls -A $PYPE_ENV)" ] ; then
      # but it is empty
      needToInstall="1"
    fi
  else
    # We done have env dir
    needToInstall="1"
  fi
  if [ "$f_install" == 1 ] ; then
    # install flag is set
    needToInstall="1"
  fi

  if [ $needToInstall -eq "1" ] ; then
      if [ "$f_install" == 1 ] ; then
        echo -e "${BIYellow}WILL BE INSTALLED${RST}"
      else
        echo -e "${BIYellow}NOT FOUND${RST}"
      fi
  else
    echo -e "${BIGreen}FOUND${RST} - [${BIWhite} $PYPE_ENV ${RST}]"
  fi
}

environment_install () {
  echo -e "${IGreen}>>>${RST} Installing environment to [${BIWhite} $PYPE_ENV ${RST}] ..."
  if [ ! "$f_skip" == 1 ] ; then
    echo -e "${ICyan}===${RST} $PYTHONPATH"
    if [ "$f_force" == 1 ] ; then
      local install_command="$PYTHON -m pypeapp --install --force"
      ${install_command}
    else
      local install_command="$PYTHON -m pypeapp --install"
      ${install_command}
    fi
    if [ $? -ne 0 ] ; then
      if [ $? -eq 75 ] ; then
        echo -e "${BIYellow}  -${RST} If environment already exist, you can use ${BIWhite}--skip${RST} argument to ignore it."
      else
        echo -e "${BIRed}!!!${RST} Installation failed (${BIYellow}$?${RST})"
      fi
      return 1
    fi
  else
    echo -e "${BIYellow}!!!${RST} Installation skipped, assuming environment is [ ${BIYellow}$PYPE_ENV${RST} ]"
  fi
}

activate () {
  echo -e "${BICyan}-->${RST} Activating environment [${BIWhite} $PYPE_ENV ${RST}]"
  source "$PYPE_ENV/bin/activate"
  if [ $? -ne 0 ] ; then
    echo -e "${BIRed}!!!${RST} Failed to activate."
    return 1
  fi
}

bootstrap () {
  if [ "$f_offline" == 0 ] ; then
    echo -e "${BIGreen}>>>${RST} Bootstrapping Pype ..."
    pip install --upgrade pip > /dev/null
    echo -e "${BICyan}  -${RST} Installing dependecies ..."
    pip install -r pypeapp/requirements.txt
    if [ $? -ne 0 ] ; then
      echo -e "${BIRed}!!!${RST} Installaton ${BIRed}FAILED${RST}"
      return 1
    fi
  else
    echo -e "${BIGreen}>>>${RST} Offline installation ..."
    pip install -r pypeapp/requirements.txt --no-index --find-links vendor/packages
    if [ $? -ne 0 ] ; then
      echo -e "${BIRed}!!! ${RST} Install ${BIRed}FAILED${RST}"
      return 1
    fi
  fi
  if [ -w "pypeapp/requirements.txt" ] ; then
    echo -e "${BICyan}  -${RST} Updating requirements ..."
    pip freeze > pypeapp/requirements.txt
  else
    echo -e "${BIYellow}***${RST} Cannot update dependecies list"
  fi
}

environment_check () {
  echo -e "${IGreen}>>>${RST} Validating environment dependencies... \c"
  diff pypeapp/requirements.txt <(pip freeze) > /dev/null
  if [ $? -ne 0 ] ; then
    echo -e "${BIYellow}FAILED${RST}"
    if [ "$f_ignore" == 1 ]; then
      echo -e "${BIYellow}***${RST} Ignoring current state due ${BIWhite}--ignore${RST} ..."
    else
      echo -e "${BIYellow}***${RST} Environment dependencies inconsistent, fixing ..."
      bootstrap
    fi
  else
    echo -e "${BIGreen}OK${RST}"
  fi
}

validate () {
  echo -e "${IGreen}>>>${RST} Validating ${BIWhite}Pype${RST} deployment ..."
  if [ "$f_install" == 1 ] || [ "$f_deploy" == 1 ] || [ "$f_skip" == 1 ] ; then
    python -m pypeapp --validate --skipmissing
  else
    python -m pypeapp --validate --skip
  fi
  if [ $? -ne 0 ] ; then
    return 1
  fi
}

download () {
  echo -e "${IGreen}>>>${RST} Downloading packages for offline installation ..."
  python -m pip download -r pypeapp/requirements.txt -d vendor/packages
  if [ $? -ne 0 ] ; then
    echo -e "${BIYellow}!!!${RST} Download failed"
    return 1
  fi
  echo -e "${ICyan}<--${RST} Deactivating environment ..."
  deactivate
  echo -e "${IPurple}xxx${RST} Terminating ..."
  return 0
}

deploy () {
  echo -e "${IGreen}>>>${RST} Deploying ${BIWhite}Pype${RST} ..."
  if [ $f_force == 1 ] ; then
    python -m pypeapp --deploy --force
  else
    python -m pypeapp --deploy
  fi
  if [ $? -ne 0 ] ; then
    echo -e "${BIRed}!!!${RST} Deployment ${BIRed}FAILED${RST}"
    return 1
  fi
}

run_pype () {
  echo -e "${IGreen}>>>${RST} Running ${IWhite}Pype${RST} ..."
  python -m pypeapp $@
  echo -e "${ICyan}<--${RST} Deactivating environment ..."
  deactivate
  echo -e "${IPurple}xxx${RST} Finishing up. ${IWhite}Have a nice day!${RST}"
}

# Main function
main () {
  welcome_message
  if [ "$f_deploy" == 1 ] ; then
    if [ "$f_offline" == 1 ] ; then
      echo -e "${BIRed}!!!{$RST} Invalid invocation, cannot deploy in offline mode."
      return 1
    fi
  fi
  detect || return 1
  environment || return 1
  if [ $needToInstall -eq "1" ] ; then
    environment_install || return 1
    activate || return 1
    if [ ! "$f_skip" == 1 ] ; then
      bootstrap || return 1
    fi
  else
    activate || return 1
    environment_check || return 1
  fi
  if [ "$f_download" == 1 ] ; then
    download || return 1
    return 0
  fi
  if [ "$f_node" == 1 ] ; then
    run_pype
    return 0
  fi
    
  validate
  if [ $? -ne 0 ] ; then
    if [ "$f_workstation" == 1 ] ; then
      echo -e "${BIYellow}!!! WARNING:${RST} Deployment is invalid."
      echo -e "${BIYellow}  *${RST} Contact your system administrator to resolve this issue."
      echo -e "${BIGreen}  *${RST} You can now run pype tray with ${BIWhite}--tray${RST}"
      echo -e "${IGreen}***${RST} Installation complete. ${IWhite}Have a nice day!${RST}"
      return 0
    fi
    if [ "$f_offline" == 1 ] ; then
      if [ "$f_ignore" == 1 ] ; then
        echo -e "${BIYellow}!!!${RST} Cannot automatically fix deployment in offline mode."
        echo -e "${BIYellow}---${RST} Ignoring and going forward ..."
      else
        echo -e "${BIRed}!!!${RST} Cannot automatically fix deployment in offline mode."
        echo -e "${BIRed}!!!${RST} You need to fix deployment yourself or run with ${ICyan}--ignore${RST}"
      fi
    else
      if [ "$f_force" == 1 ] ; then
        echo -e "${BIYellow}!!!${RST} Deployment is ${BIYellow}INVALID${RST} - forcing re-deployment"
        deploy || return 1
        validate || return 1
      else
        if [ "$f_ignore" == 0 ] ; then
          echo -e "${BIRed}!!!${RST} Deployment is ${BIRed}INVALID${RST}"
          echo -e "${BIRed}!!!${RST} Pype deployment is invalid. Use ${ICyan}--force${RST} to re-deploy".
          echo -e "${BIRed}!!!${RST} Use ${ICyan}--ignore${RST} if you want to run Pype nevertheless at your own risk."
          return 1
        else
          echo -e "${BIYellow}!!!${RST} Deployment is ${BIRed}INVALID${RST} - forced to ignore"
        fi
      fi
    fi

  else
    if [ "$f_offline" == 1 ] ; then
      echo -e "${BIYellow}!!!${RST} Installation in offline mode will skip deployment"
      echo -e "${BIYellow}!!!${RST} It is your responsibility to take care for it manually."
    else
      if [ "$f_deploy" == 1 ] || [ "$f_install" == 1 ] ; then
        deploy || return 1
        validate || return 1
      else
          echo -e "${IGreen}>>>${RST} Deployment is ${BIGreen}OK${RST}"
      fi
    fi
  fi
  if [ "$f_install" == 1 ] ; then
    echo -e "${IGreen}***${RST} Installation complete. ${IWhite}Have a nice day!${RST}"
    return 0
  fi
  run_pype
}

main "$@"<|MERGE_RESOLUTION|>--- conflicted
+++ resolved
@@ -61,15 +61,12 @@
     --local-mongodb)
       f_localmongo=1
       ;;
-<<<<<<< HEAD
     --traydebug)
       f_ignore=1
       ;;
-    --traydebug)
+    --node)
       f_node=1
       ;;
-=======
->>>>>>> c8e7dcf0
     --)
       shift
       break
@@ -344,7 +341,7 @@
     run_pype
     return 0
   fi
-    
+
   validate
   if [ $? -ne 0 ] ; then
     if [ "$f_workstation" == 1 ] ; then
