--- conflicted
+++ resolved
@@ -285,15 +285,6 @@
     pass
 
 
-<<<<<<< HEAD
-@main.command()
-def validate_config():
-    """
-    This will validate all json configuration files for errors.
-    """
-
-    PypeLauncher().validate_jsons()
-=======
 @main.command(context_settings={"ignore_unknown_options": True})
 @click.option("--app", help="Registered application name")
 @click.option("--project", help="Project name",
@@ -347,4 +338,12 @@
         return
 
     PypeLauncher().run_application(app, project, asset, task, tools, arguments)
->>>>>>> 5278c519
+
+
+@main.command()
+def validate_config():
+    """
+    This will validate all json configuration files for errors.
+    """
+
+    PypeLauncher().validate_jsons()