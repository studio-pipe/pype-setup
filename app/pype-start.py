"""Avalon Command-line Interface

This module contains a CLI towards Avalon and all of what
is bundled together in this distribution.

- https://github.com/getavalon/setup

dependencies:
    - Python 2.6+ or 3.6+
    - PyQt5

example:
    $ python avalon.py --help

overrides:
    avalon.py takes into account dependencies bundled
    together with this distribution, but these can be
    overridden via environment variables.

    Set any of the below to override which path to put
    on your PYTHONPATH

    # Database
    - AVALON_MONGO=mongodb://localhost:27017
    - AVALON_DB=avalon

    # Dependencies
    - PYBLISH_BASE=absolute/path
    - PYBLISH_QML=absolute/path
    - AVALON_CORE=absolute/path
    - AVALON_LAUNCHER=absolute/path
    - AVALON_EXAMPLES=absolute/path

    # Enable additional output
    - AVALON_DEBUG=True
"""

import os
import sys
import shutil
import tempfile
import contextlib
<<<<<<< HEAD

=======
>>>>>>> 57730767

from app.api import (
    env_install,
    env_uninstall,

    forward,
    git_make_repository,
    Logger
)

<<<<<<< HEAD
log = Logger.getLogger(__name__)
=======
from app import (
    _templates_loaded,
)

self = sys.modules[__name__]
self._templates_loaded = _templates_loaded


log = Logger.getLogger(__name__)

>>>>>>> 57730767


if os.path.basename(__file__) in os.listdir(os.getcwd()):
    '''
    Having avalon.py in the current working directory
    exposes it to Python's import mechanism which conflicts
    with the actual avalon Python package.
    '''
    sys.stderr.write("Error: Please change your current "
                     "working directory\n%s\n" % os.getcwd())
    sys.exit(1)


init = """\
from avalon import api, shell
api.install(shell)
"""


@contextlib.contextmanager
def install():
    tempdir = tempfile.mkdtemp()
    usercustomize = os.path.join(tempdir, "usercustomize.py")

    with open(usercustomize, "w") as f:
        f.write(init)

    os.environ["PYTHONVERBOSE"] = "True"
    os.environ["PYTHONPATH"] = os.pathsep.join([
        tempdir, os.environ["PYTHONPATH"]
    ])

    try:
        yield
    finally:
        shutil.rmtree(tempdir)


def _install(root=None):

    missing_dependencies = list()
    for dependency in ("PyQt5",):
        try:
            __import__(dependency)
        except ImportError:
            missing_dependencies.append(dependency)

    if missing_dependencies:
        log.warning("Sorry, there are some dependencies missing"
                    "from your system.\n")
        log.warning("\n".join(" - %s"
                              % d for d in missing_dependencies) + "\n")
        log.warning("See https://getavalon.github.io/2.0/howto/#install "
                    "for more details.")
        sys.exit(1)

    if root is not None:
        os.environ["AVALON_PROJECTS"] = root
    else:
        try:
            root = os.environ["AVALON_PROJECTS"]
        except KeyError:
            root = os.path.join(os.environ["AVALON_EXAMPLES"], "projects")
            os.environ["AVALON_PROJECTS"] = root


def main():
    import argparse
    import app
    if not app._templates_loaded:
        env_install()

    parser = argparse.ArgumentParser(usage=__doc__)
    parser.add_argument("--root", help="Projects directory")
    parser.add_argument("--launcher", action="store_true",
                        help="Launch avalon launcher app")
    parser.add_argument("--init", action="store_true",
                        help="Establish a new project in the "
                             "current working directory")
    parser.add_argument("--load", action="store_true",
                        help="Load project at the current working directory")
    parser.add_argument("--save", action="store_true",
                        help="Save project from the current working directory")
    parser.add_argument("--make", action="store_true",
                        help="Install dependent repositories from "
                        "templates/install/pype_repos.toml, also checkout"
                        "to defined branches")
    parser.add_argument("--forward",
                        help="Run arbitrary command from setup environment")
    parser.add_argument("--publish", action="store_true",
                        help="Publish from current working directory, "
                             "or supplied --root")
    parser.add_argument("--actionserver", action="store_true",
                        help="launch action server for ftrack")
    parser.add_argument("--ftracklogout", action="store_true",
                        help="Logout from Ftrack")
    parser.add_argument("--terminal", action="store_true",
                        help="Logout from Ftrack")
    parser.add_argument("--local-mongodb", dest="localdb", action="store_true",
                        help="Start local mongo server do `localhost`")
    parser.add_argument("--testing", help="Testing templates")

    kwargs, args = parser.parse_known_args()

    if any([kwargs.launcher,
            kwargs.init,
            kwargs.load,
            kwargs.save,
            kwargs.publish,
            kwargs.actionserver,
            kwargs.ftracklogout,
            kwargs.localdb, ]):
        _install(root=kwargs.root)

    if kwargs.launcher:
        root = os.environ["AVALON_PROJECTS"]
        returncode = forward([
            sys.executable, "-u", "-m", "launcher", "--root", root
        ] + args)

    elif kwargs.init:
        returncode = forward([
            sys.executable, "-u", "-m",
            "avalon.inventory", "--init"])

    elif kwargs.load:
        returncode = forward([
            sys.executable, "-u", "-m",
            "avalon.inventory", "--load"])

    elif kwargs.save:
        returncode = forward([
            sys.executable, "-u", "-m",
            "avalon.inventory", "--save"])

    elif kwargs.make:
        # TODO: fix loop with Templates adding into function called
        # independetly on running this make procedure
        returncode = git_make_repository()

    elif kwargs.forward:
        returncode = forward(kwargs.forward.split())

    elif kwargs.publish:
        os.environ["PYBLISH_HOSTS"] = "shell"

        with install():
            returncode = forward([
                sys.executable, "-u", "-m", "pyblish", "gui"
            ] + args, silent=True)

    elif kwargs.actionserver:
        args = ["--actionserver"]

        # TODO this path is same for more args!
        stud_config = os.getenv('PYPE_STUDIO_CONFIG')
        items = [stud_config, "pype", "ftrack", "ftrackRun.py"]
        fname = os.path.sep.join(items)

        returncode = forward([
            sys.executable, "-u", fname
        ] + args)

    elif kwargs.ftracklogout:
        args = ["--logout"]

        stud_config = os.getenv('PYPE_STUDIO_CONFIG')
        items = [stud_config, "pype", "ftrack", "ftrackRun.py"]
        fname = os.path.sep.join(items)

        returncode = forward([
            sys.executable, "-u", fname
        ] + args)

    elif kwargs.terminal:
        import app.cli
        returncode = app.cli.main()

    elif kwargs.localdb:
        # import app.local_mongo_server
        # app.local_mongo_server.main()
        # args = ["--actionserver"]

        # TODO this path is same for more args!
        pype_setup_root = os.getenv('PYPE_SETUP_ROOT')
        items = [pype_setup_root, "app", "local_mongo_server.py"]
        fname = os.path.sep.join(items)

        returncode = forward([
            sys.executable, "-u", fname
        ] + args)
        # returncode = 1

    elif kwargs.testing:
        from app import pypeline
        # template should be filled and environment setup
        returncode = pypeline.test()
        env_uninstall()
        # template should be empty
        returncode = pypeline.test()

    else:
        print(__doc__)
        returncode = 1

    env_uninstall()
    return returncode


if __name__ == '__main__':
    try:
        returncode = main()
        sys.exit(returncode)
    except Exception as e:
        print(e)
        sys.exit(1)<|MERGE_RESOLUTION|>--- conflicted
+++ resolved
@@ -40,10 +40,6 @@
 import shutil
 import tempfile
 import contextlib
-<<<<<<< HEAD
-
-=======
->>>>>>> 57730767
 
 from app.api import (
     env_install,
@@ -54,9 +50,6 @@
     Logger
 )
 
-<<<<<<< HEAD
-log = Logger.getLogger(__name__)
-=======
 from app import (
     _templates_loaded,
 )
@@ -66,8 +59,6 @@
 
 
 log = Logger.getLogger(__name__)
-
->>>>>>> 57730767
 
 
 if os.path.basename(__file__) in os.listdir(os.getcwd()):
