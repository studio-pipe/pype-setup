import os
import sys
import platform


class PypeLauncher(object):
    """ Class handling start of different modes of Pype.

        Most of its methods are called by :mod:`cli` module.
    """

    def print_info(self):
        """ This will print additional information to console. """
        from pypeapp.lib.Terminal import Terminal
        from pypeapp.lib.log import _mongo_settings

        t = Terminal()
        host, port, database, username, password, collection, auth_db = _mongo_settings()  # noqa: E501

        t.echo("... Running pype from\t\t\t[ {} ]".format(
            os.environ.get('PYPE_ROOT')))
        t.echo("... Using config at\t\t\t[ {} ]".format(
            os.environ.get('PYPE_CONFIG')))
        t.echo("... Projects root\t\t\t[ {} ]".format(
            os.environ.get('PYPE_STUDIO_PROJECTS_PATH')))
        t.echo("... Using mongodb\t\t\t[ {} ]".format(
            os.environ.get("AVALON_MONGO")))
        if os.environ.get('FTRACK_SERVER'):
            t.echo("... Using FTrack at\t\t\t[ {} ]".format(
                os.environ.get("FTRACK_SERVER")))
        if os.environ.get('DEADLINE_REST_URL'):
            t.echo("... Using Deadline webservice at\t[ {} ]".format(
                os.environ.get("DEADLINE_REST_URL")))
        if os.environ.get('MUSTER_REST_URL'):
            t.echo("... Using Muster at\t\t\t[ {} ]".format(
                os.environ.get("MUSTER_REST_URL")))
        if host:
            t.echo("... Logging to mongodb\t\t\t[ {}/{} ]".format(
                host, database))
            if port:
                t.echo("  - port\t\t\t\t[ {} ]".format(port))
            if username:
                t.echo("  - user\t\t\t\t[ {} ]".format(username))
            if collection:
                t.echo("  - collection\t\t\t\t[ {} ]".format(collection))
            if auth_db:
                t.echo("  - auth source\t\t\t\t[ {} ]".format(auth_db))
        print('\n')

    def _add_modules(self):
        """ Include in **PYTHONPATH** all necessary packages.

            This will add all paths to deployed repos and also everything
            in ""vendor/python"". It will add it to :class:`sys.path` and to
            **PYTHONPATH** environment variable.

            .. note:: This will append, not overwrite existing paths
        """
        from pypeapp.deployment import Deployment

        d = Deployment(os.environ.get('PYPE_ROOT', None))
        paths = d.get_deployment_paths()

        # add self
        paths.append(os.environ.get('PYPE_ROOT'))

        # additional vendor packages
        vendor_path = os.path.join(os.getenv('PYPE_ROOT'), 'vendor', 'python')

        with os.scandir(vendor_path) as vp:
            for entry in vp:
                if entry.is_dir():
                    paths.append(entry.path)

        self._update_python_path(paths)

    def _update_python_path(self, paths=None):
        if (os.environ.get('PYTHONPATH')):
            python_paths = os.environ.get('PYTHONPATH').split(os.pathsep)
        else:
            python_paths = []

        if not paths:
            # paths are not set, sync PYTHONPATH with sys.path only
            for p in python_paths:
                if p not in sys.path:
                    sys.path.append(p)
        else:
            for p in paths:
                if p not in python_paths:
                    os.environ['PYTHONPATH'] += os.pathsep + p
                if p not in sys.path:
                    sys.path.append(p)

    def _load_default_environments(self, tools):
        """ Load and apply default environment files. """

        import acre
        os.environ['PLATFORM'] = platform.system().lower()
        tools_env = acre.get_tools(tools)
        pype_paths_env = dict()
        for key, value in dict(os.environ).items():
            if key.startswith('PYPE_'):
                pype_paths_env[key] = value

        env = acre.append(tools_env, pype_paths_env)
        env = acre.compute(env, cleanup=True)
        os.environ = acre.append(dict(os.environ), env)
        os.environ = acre.compute(os.environ, cleanup=False)

    def launch_tray(self, debug=False):
        """ Method will launch tray.py

            :param debug: if True, tray will run in debug mode (not detached)
            :type debug: bool

            .. seealso:: :func:`subprocess.Popen`
        """
        import subprocess
        from pypeapp import Logger
        from pypeapp import execute

        self._initialize()

        if debug:
            pype_setup = os.getenv('PYPE_ROOT')
            items = [pype_setup, "pypeapp", "tray.py"]
            fname = os.path.sep.join(items)

            execute([
                sys.executable,
                "-u",
                fname
                ])
            return

        DETACHED_PROCESS = 0x00000008

        pype_setup = os.getenv('PYPE_ROOT')
        items = [pype_setup, "pypeapp", "tray.py"]
        fname = os.path.sep.join(items)

        args = ["python", "-d", fname]
        if sys.platform.startswith('linux'):
            subprocess.Popen(
                args,
                universal_newlines=True,
                bufsize=1,
                # executable=sys.executable,
                env=os.environ,
                # stdin=None,
                stdout=None,
                stderr=None,
                preexec_fn=os.setpgrp
            )

        if sys.platform == 'win32':
            args = ["pythonw", "-d", fname]
            subprocess.Popen(
                args,
                universal_newlines=True,
                bufsize=1,
                cwd=None,
                # executable=sys.executable,
                env=os.environ,
                # stdin=None,
                stdout=open(Logger.get_file_path(), 'w+'),
                stderr=subprocess.STDOUT,
                creationflags=DETACHED_PROCESS
            )

    def launch_local_mongodb(self):
        """ This will run local instance of mongodb.

        :returns: process return code
        :rtype: int

        """
        import subprocess
        from pypeapp.lib.Terminal import Terminal

        self._initialize()
        t = Terminal()

        # Get database location.
        try:
            location = os.environ["AVALON_DB_DATA"]
        except KeyError:
            location = os.path.join(os.path.expanduser("~"), "data", "db")

        # Create database directory.
        if not os.path.exists(location):
            os.makedirs(location)

        # Start server.
        if platform.system().lower() == "linux":
            t.echo("Local mongodb is running...")
            t.echo("Using port {} and db at {}".format(
                os.environ["AVALON_MONGO_PORT"], location))
            p = subprocess.Popen(
                ["mongod", "--dbpath", location, "--port",
                 os.environ["AVALON_MONGO_PORT"]], close_fds=True
            )
        elif platform.system().lower() == "windows":
            t.echo("Local mongodb is running...")
            t.echo("Using port {} and db at {}".format(
                os.environ["AVALON_MONGO_PORT"], location))
            p = subprocess.Popen(
                ["start", "Avalon MongoDB", "call", "mongod", "--dbpath",
                 location, "--port", os.environ["AVALON_MONGO_PORT"]],
                shell=True
            )
        return p.returncode

    def launch_eventserver(self):
        """
        This will run standalone ftrack eventserver.

        :returns: process return code
        :rtype: int

        .. deprecated:: 2.1
           Use :meth:`launch_eventservercli` instead.
        """
        from pypeapp import execute

        self._initialize()

        pype_setup = os.getenv('PYPE_ROOT')
        items = [
            pype_setup, "repos", "pype", "pype", "ftrack", "ftrack_server",
            "event_server.py"
        ]
        fname = os.path.sep.join(items)

        returncode = execute([
            sys.executable, "-u", fname
        ])
        return returncode

    def launch_eventservercli(self, args):
        """ This will run standalone ftrack eventserver headless.

        :param args: arguments passed to event server script. See event server
                     help for more info.
        :type args: list
        :returns: process return code
        :rtype: int
        """
        from pypeapp import execute
        self._initialize()

        pype_setup = os.getenv('PYPE_ROOT')
        items = [
            pype_setup, "repos", "pype", "pype", "ftrack", "ftrack_server",
            "event_server_cli.py"
        ]
        fname = os.path.sep.join(items)

        returncode = execute([
            sys.executable, "-u", fname
        ] + args)
        return returncode

    def install(self, force):
        """ This will run venv installation process.

        :param force: forcefully overwrite existing environment
        :type force: bool

        .. seealso:: :mod:`install_env`
        """
        from install_env import install
        install(force)

    def validate(self):
        """ This will run deployment validation process.

        Upon failure it will exit with return code 200
        to signal shell installation process about validation error.

        .. seealso:: :func:`Deployment.validate`
        """
        from pypeapp.deployment import Deployment, DeployException
        d = Deployment(os.environ.get('PYPE_ROOT', None))
        try:
            d.validate()
        except DeployException:
            sys.exit(200)

    def deploy(self, force):
        """ This will run deployment process.

        Upon failure it will exit with return code 200
        to signal shell installation process about deployment error.

        .. seealso:: :func:`Deployment.deploy`

        """
        from pypeapp.deployment import Deployment, DeployException
        d = Deployment(os.environ.get('PYPE_ROOT', None))
        try:
            d.deploy(force)
        except DeployException:
            sys.exit(200)
        pass

    def _initialize(self):
        from pypeapp.storage import Storage
        from pypeapp.deployment import Deployment
        from pypeapp.lib.Terminal import Terminal

        # if not called, console coloring will get mangled in python.
        Terminal()
        pype_setup = os.getenv('PYPE_ROOT')
        d = Deployment(pype_setup)

        tools, config_path = d.get_environment_data()

        os.environ['PYPE_CONFIG'] = config_path
        os.environ['TOOL_ENV'] = os.path.normpath(
            os.path.join(
                config_path,
                'environments'))
        self._add_modules()
        Storage().update_environment()
        self._load_default_environments(tools=tools)
        self.print_info()

    def texture_copy(self, project, asset, path):
        """ This will copy textures specified in path asset publish
        directory. It doesn't interact with avalon, just copying files.

        :param project: name of project
        :type project: str
        :param asset: name of asset
        :type asset: str
        :param path: path to textures
        :type path: str
        """
        from pypeapp import execute

        self._initialize()

        pype_setup = os.getenv('PYPE_ROOT')
        items = [
            pype_setup, "repos", "pype", "pype", "tools",
            "texture_copy", "app.py"
        ]
        fname = os.path.sep.join(items)

        returncode = execute([
            sys.executable, "-u", fname, "--project", project,
            "--asset", asset, "--path", path])
        return returncode

    def publish(self, gui=False, paths=None):
        """ Starts headless publishing.

        Publish collects json from current working directory
        or supplied paths argument.

        :param gui: launch Pyblish gui or not
        :type gui: bool
        :param paths: paths to jsons
        :type paths: list
        """
        from pypeapp.lib.Terminal import Terminal

        t = Terminal()

        error_format = "Failed {plugin.__name__}: {error} -- {error.traceback}"

        self._initialize()

        # find path from different platforms in environment and remap it to
        # current platform paths. Only those paths specified in Storage
        # will be remapped.
        os.environ.update(self.path_remapper())

        from pype import install, uninstall
        # Register target and host
        import pyblish.api

        install()
        pyblish.api.register_target("filesequence")
        pyblish.api.register_host("shell")

        self._update_python_path()

        if not any(paths):
            t.echo("No publish paths specified")
            return False

        if paths:
            remapped_path = self.path_remapper(
                {
                    "PYPE_PUBLISH_PATHS": os.pathsep.join(paths)
                })
            os.environ.update(remapped_path)

        if gui:
            import pyblish_qml
            pyblish_qml.show(modal=True)
        else:

            import pyblish.util
            t.echo(">>> Running publish ...")

            # Error exit as soon as any error occurs.
            for result in pyblish.util.publish_iter():
                if result["error"]:
                    t.echo(error_format.format(**result))
                    uninstall()
                    sys.exit(1)

        uninstall()

    def run_pype_tests(self, keyword=None, id=None):
        """ Run pytest on `pype/pype/tests` directory """

        from pypeapp.lib.Terminal import Terminal
        import pytest

        self._initialize()
        t = Terminal()

        t.echo(">>> Running test on pype ...")
        args = ['-x', '--capture=sys', '--print',
                '-W', 'ignore::DeprecationWarning']

        if keyword:
            t.echo("  - selecting [ {} ]".format(keyword))
            args.append('-k')
            args.append(keyword)
            args.append(os.path.join(os.getenv('PYPE_ROOT'),
                        'repos', 'pype', 'pype', 'tests'))

        elif id:
            t.echo("  - selecting test ID [ {} ]".format(id))
            args.append(id)
        else:
            args.append(os.path.join(os.getenv('PYPE_ROOT'),
                        'repos', 'pype', 'pype', 'tests'))

        pytest.main(args)

    def run_pype_setup_tests(self, keyword=None, id=None):
        """ Run pytest on `tests` directory """

        from pypeapp.lib.Terminal import Terminal
        import pytest

        self._initialize()
        t = Terminal()

        t.echo(">>> Running test on pype-setup ...")
        args = ['-x', '--capture=sys', '--print',
                '-W', 'ignore::DeprecationWarning']

        if keyword:
            t.echo("  - selecting [ {} ]".format(keyword))
            args.append('-k')
            args.append(keyword)
            args.append(os.path.join(os.getenv('PYPE_ROOT'), 'tests'))

        elif id:
            t.echo("  - selecting test ID [ {} ]".format(id))
            args.append(id)
        else:
            args.append(os.path.join(os.getenv('PYPE_ROOT'), 'tests'))

        pytest.main(args)

    def pype_setup_coverage(self, pype):
        """ Generate code coverage on pype-setup """

        from pypeapp.lib.Terminal import Terminal
        import pytest

        self._initialize()
        t = Terminal()

        t.echo(">>> Generating coverage on pype-setup ...")
        pytest.main(['-v', '-x', '--color=yes', '--cov={}'.format(pype),
                     '--cov-config', '.coveragerc', '--cov-report=html',
                     '--ignore={}'.format(os.path.join(
                        os.environ.get("PYPE_ROOT"), "vendor")),
                     '--ignore={}'.format(os.path.join(
                        os.environ.get("PYPE_ROOT"), "repos"))
                     ])

    def make_docs(self):
        """
        Generate documentation using Sphinx for both **pype-setup** and
        **pype**.
        """

        from pypeapp.lib.Terminal import Terminal
        from pypeapp import execute

        self._initialize()
        t = Terminal()

        source_dir_setup = os.path.join(
            os.environ.get("PYPE_ROOT"), "docs", "source")
        build_dir_setup = os.path.join(
            os.environ.get("PYPE_ROOT"), "docs", "build")

        source_dir_pype = os.path.join(
            os.environ.get("PYPE_ROOT"), "repos", "pype", "docs", "source")
        build_dir_pype = os.path.join(
            os.environ.get("PYPE_ROOT"), "repos", "pype", "docs", "build")

        t.echo(">>> Generating documentation ...")
        t.echo("  - Cleaning up ...")
        execute(['sphinx-build', '-M', 'clean',
                 source_dir_setup, build_dir_setup],
                shell=True)
        execute(['sphinx-build', '-M', 'clean',
                 source_dir_pype, build_dir_pype],
                shell=True)
        t.echo("  - generating sources ...")
        execute(['sphinx-apidoc', '-M', '-f', '-d', '4', '--ext-autodoc',
                 '--ext-intersphinx', '--ext-viewcode', '-o',
                 source_dir_setup, 'pypeapp'], shell=True)
        vendor_ignore = os.path.join(
            os.environ.get("PYPE_ROOT"), "repos", "pype", "pype", "vendor")
        execute(['sphinx-apidoc', '-M', '-f', '-d', '6', '--ext-autodoc',
                 '--ext-intersphinx', '--ext-viewcode', '-o',
                 source_dir_pype, 'pype',
                 '{}{}*'.format(vendor_ignore, os.path.sep)], shell=True)
        t.echo("  - Building html ...")
        execute(['sphinx-build', '-M', 'html',
                 source_dir_setup, build_dir_setup],
                shell=True)
        execute(['sphinx-build', '-M', 'html',
                 source_dir_pype, build_dir_pype],
                shell=True)
        t.echo(">>> Done. Documentation id generated:")
        t.echo("*** For pype-setup: [ {} ]".format(build_dir_setup))
        t.echo("*** For pype: [ {} ]".format(build_dir_pype))

    def path_remapper(self, data=None, source=None, to=None):
        """
        This will search existing environment for strings defined by variables
        in storage setting for all platforms. If found, it will be replaced
        with string from current platform.

        For example, we have `PYPE_STORAGE_PATH` pointing on windows to
        `V:\\Projects`. In environment setting, there is variable
        `FOO="V:\\Projects\\Foo\\Bar\\baz"`. But we are on linux where
        `PYPE_STORAGE_PATH` is defined as `/mnt/projects`. This method will
        change `FOO` to point to `/mnt/projects/Foo/Bar/baz`.

        This is useful on scenarios, where these variables are set on different
        platform then one currently running.

        :param data: Source data. By default it is `os.environ`
        :type data: dict
        :param source: string defining plaform from which we want to remap.
                     If not set, then all platforms other then current one will
                     be searched.
        :type source: dict
        :param to: string defining platform to which we want to remap. If not
                   set, we will remap to current platform.
        :returns: modified data
        :rtype: dict
        """
        from pypeapp.storage import Storage
        from pypeapp.lib.Terminal import Terminal

        t = Terminal()

        _platform_name = [
            ("win32", "windows"),
            ("linux", "linux"),
            ("darwin", "darwin")
        ]

        _current_platform = [p[1] for p in _platform_name if p[0] == sys.platform][0]  # noqa: E501
        if not data:
            data = os.environ.copy()

        if source:
            from_paths_platform = [source]
        else:
            from_paths_platform = ['windows', 'linux', 'darwin']
            from_paths_platform.remove(_current_platform)

        if to:
            to_paths_platform = to
        else:
            to_paths_platform = _current_platform  # noqa: E501

        result_strings = Storage().get_storage_vars(platform=to_paths_platform)
        remapped = {}
        done_keys = []
        for p in from_paths_platform:
            search_strings = Storage().get_storage_vars(platform=p)
            for key, var in data.items():
                # TODO: handle all cases. Normalized path, backslashes, ...
                for skey, string in search_strings.items():
                    # skip empty strings
                    if not string:
                        continue
                    if string in var and key not in done_keys:
                        out = var.replace(string, result_strings[skey])
                        if to_paths_platform in ["win32", "windows"]:
                            out = os.path.normpath(out)
                        else:
                            out = out.replace("\\", "/")
                        t.echo("  - Remapping [{}] -> [{}]".format(var, out))
                        remapped[key] = out
                        done_keys.append(key)
                    else:
                        remapped[key] = var

        return remapped

<<<<<<< HEAD
    def validate_jsons(self):
        import json
        import glob
        from pypeapp.lib.Terminal import Terminal

        t = Terminal()

        t.echo(">>> validating ...")
        files = [f for f in glob.glob(
            os.environ.get("PYPE_ROOT") + os.path.sep + "**/*.json",
            recursive=True)]

        failures = 0
        for f in files:
            t.echo("  - {}".format(f))
            with open(f, "r") as jf:
                json_str = jf.read()
            try:
                json.loads(json_str)
            except json.decoder.JSONDecodeError as e:
                t.echo("!!! failed on [ {} ]".format(f))
                t.echo(str(e))
                failures += 1

        if failures > 0:
            t.echo(
                "!!! Failed on [ {} ] file(s), see log above.".format(failures))
        else:
            t.echo(">>> All OK.")
=======
    def run_application(self, app, project, asset, task, tools, arguments):
        """
        Run application in project/asset/task context with default or
        specified tools enviornment. This uses pre-defined launcher in
        `pype-config/launchers` where there must be *toml* file with
        definition and in platform directory its launcher shell script or
        binary executables. Arguments will be passed to this script or
        executable.

        :param app: Full application name (`maya_2018`)
        :type app: Str
        :param project: Project name
        :type project: Str
        :param asset: Asset name
        :type asset: Str
        :param task: Task name
        :type task: Str
        :param tools: Comma separated list of tools (`"mtoa_2.1.0,yeti_4"`)
        :type tools: Str
        :param arguments: List of other arguments passed to app
        :type: List
        :rtype: None
        """
        import toml
        import subprocess

        from pypeapp.lib.Terminal import Terminal
        from pypeapp import Anatomy

        t = Terminal()

        self._initialize()
        self._update_python_path()

        import acre
        from avalon import lib
        from pype import lib as pypelib

        # find path from different platforms in environment and remap it to
        # current platform paths. Only those paths specified in Storage
        # will be remapped.
        os.environ.update(self.path_remapper())

        abspath = lib.which_app(app)
        if abspath is None:
            t.echo("!!! Application [ {} ] is not registered.".format(app))
            t.echo("*** Please define its toml file.")
            return

        app_toml = toml.load(abspath)

        executable = app_toml['executable']
        app_dir = app_toml['application_dir']
        # description = app_toml.get('description', None)
        # preactions = app_toml.get('preactions', [])

        launchers_path = os.path.join(os.environ["PYPE_CONFIG"], "launchers")

        database = pypelib.get_avalon_database()

        avalon_project = database[project].find_one({
            "type": "project"
        })

        if avalon_project is None:
            t.echo(
                "!!! Project [ {} ] doesn't exists in Avalon.".format(project))
            return False

        # get asset from db
        avalon_asset = database[project].find_one({
            "type": "asset",
            "name": asset
        })

        avalon_tools = avalon_project["data"]["tools_env"]
        if tools:
            avalon_tools = tools.split(",") or []

        data = {
            "root": os.environ.get("PYPE_STUDIO_PROJECTS_MOUNT"),
            "project": {
                "name": project,
                "code": avalon_project['data']['code']
            },
            "task": task,
            "asset": asset,
            "app": app_dir,
            "hierarchy": avalon_asset["data"]["parents"] or "",
        }

        anatomy = Anatomy()
        anatomy = anatomy.format(data)
        work_template = anatomy["work"]["folder"]
        workdir = os.path.normpath(work_template)

        # set environments for Avalon
        os.environ["AVALON_PROJECT"] = project
        os.environ["AVALON_SILO"] = None
        os.environ["AVALON_ASSET"] = asset
        os.environ["AVALON_TASK"] = task
        os.environ["AVALON_APP"] = app.split("_")[0]
        os.environ["AVALON_APP_NAME"] = app
        os.environ["AVALON_WORKDIR"] = workdir

        try:
            os.makedirs(workdir)
        except FileExistsError:
            pass

        tools_attr = [os.environ["AVALON_APP"], os.environ["AVALON_APP_NAME"]]
        tools_attr += avalon_tools

        print("TOOLS: {}".format(tools_attr))

        tools_env = acre.get_tools(tools_attr)
        env = acre.compute(tools_env)

        env = acre.merge(env, current_env=dict(os.environ))
        env = {k: str(v) for k, v in env.items()}

        launchers_path = os.path.join(launchers_path,
                                      platform.system().lower())
        execfile = None

        if sys.platform == "win32":
            # test all avaliable executable format, find first and use it
            for ext in os.environ["PATHEXT"].split(os.pathsep):
                fpath = os.path.join(launchers_path.strip('"'),
                                     executable + ext)
                if os.path.isfile(fpath) and os.access(fpath, os.X_OK):
                    execfile = fpath
                    break

                # Run SW if was found executable
            if execfile is not None:
                try:
                    t.echo(">>> Running [ {} {} ]".format(executable,
                                                          " ".join(arguments)))
                    args = [execfile]
                    args.extend(arguments)
                    subprocess.run(args, env=env)

                except ValueError as e:
                    t.echo("!!! Error while launching application:")
                    t.echo(e)
                    return
            else:
                t.echo(
                    "!!! cannot find application launcher [ {} ]".format(app))
                return

        if sys.platform.startswith('linux'):
            execfile = os.path.join(launchers_path.strip('"'), executable)
            if os.path.isfile(execfile):
                try:
                    fp = open(execfile)
                except PermissionError as p:
                    t.echo("!!! Access denied on launcher [ {} ]".format(app))
                    t.echo(p)
                    return

                fp.close()
                # check executable permission
                if not os.access(execfile, os.X_OK):
                    t.echo("!!! No executable permission on [ {} ]".format(
                        execfile))
                    return
            else:
                t.echo("!!! Launcher doesn\'t exist [ {} ]".format(
                    execfile))
                return

            # Run SW if was found executable
            if execfile is not None:
                args = ['/usr/bin/env', 'bash', execfile]
                args.extend(arguments)
                t.echo(">>> Running [ {} ]".format(" ".join(args)))
                try:
                    subprocess.run(args, env=env)
                except ValueError as e:
                    t.echo("!!! Error while launching application:")
                    t.echo(e)
                    return
            else:
                t.echo(
                    "!!! cannot find application launcher [ {} ]".format(app))
                return
>>>>>>> 5278c519
<|MERGE_RESOLUTION|>--- conflicted
+++ resolved
@@ -434,14 +434,14 @@
             args.append('-k')
             args.append(keyword)
             args.append(os.path.join(os.getenv('PYPE_ROOT'),
-                        'repos', 'pype', 'pype', 'tests'))
+                                     'repos', 'pype', 'pype', 'tests'))
 
         elif id:
             t.echo("  - selecting test ID [ {} ]".format(id))
             args.append(id)
         else:
             args.append(os.path.join(os.getenv('PYPE_ROOT'),
-                        'repos', 'pype', 'pype', 'tests'))
+                                     'repos', 'pype', 'pype', 'tests'))
 
         pytest.main(args)
 
@@ -618,37 +618,6 @@
 
         return remapped
 
-<<<<<<< HEAD
-    def validate_jsons(self):
-        import json
-        import glob
-        from pypeapp.lib.Terminal import Terminal
-
-        t = Terminal()
-
-        t.echo(">>> validating ...")
-        files = [f for f in glob.glob(
-            os.environ.get("PYPE_ROOT") + os.path.sep + "**/*.json",
-            recursive=True)]
-
-        failures = 0
-        for f in files:
-            t.echo("  - {}".format(f))
-            with open(f, "r") as jf:
-                json_str = jf.read()
-            try:
-                json.loads(json_str)
-            except json.decoder.JSONDecodeError as e:
-                t.echo("!!! failed on [ {} ]".format(f))
-                t.echo(str(e))
-                failures += 1
-
-        if failures > 0:
-            t.echo(
-                "!!! Failed on [ {} ] file(s), see log above.".format(failures))
-        else:
-            t.echo(">>> All OK.")
-=======
     def run_application(self, app, project, asset, task, tools, arguments):
         """
         Run application in project/asset/task context with default or
@@ -837,4 +806,34 @@
                 t.echo(
                     "!!! cannot find application launcher [ {} ]".format(app))
                 return
->>>>>>> 5278c519
+
+    def validate_jsons(self):
+        import json
+        import glob
+        from pypeapp.lib.Terminal import Terminal
+
+        t = Terminal()
+
+        t.echo(">>> validating ...")
+        files = [f for f in glob.glob(
+            os.environ.get("PYPE_ROOT") + os.path.sep + "**/*.json",
+            recursive=True)]
+
+        failures = 0
+        for f in files:
+            t.echo("  - {}".format(f))
+            with open(f, "r") as jf:
+                json_str = jf.read()
+            try:
+                json.loads(json_str)
+            except json.decoder.JSONDecodeError as e:
+                t.echo("!!! failed on [ {} ]".format(f))
+                t.echo(str(e))
+                failures += 1
+
+        if failures > 0:
+            t.echo(
+                "!!! Failed on [ {} ] file(s), "
+                "see log above.".format(failures))
+        else:
+            t.echo(">>> All OK.")